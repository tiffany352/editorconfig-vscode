# Editor Config for Visual Studio Code

## Installation

```
ext install vscodeEditorConfig
```

##Supported Properties

* `indent_style`
* `indent_size`
<<<<<<< HEAD
=======
* `tab_width`
>>>>>>> c2827674
* `insert_final_newline`

## On the backlog

* `charset`
* `end_of_line`
* `trim_trailing_whitespace`
<|MERGE_RESOLUTION|>--- conflicted
+++ resolved
@@ -10,10 +10,7 @@
 
 * `indent_style`
 * `indent_size`
-<<<<<<< HEAD
-=======
 * `tab_width`
->>>>>>> c2827674
 * `insert_final_newline`
 
 ## On the backlog
